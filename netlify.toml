[build]
  publish = "public"
  command = "npm run bundle && hugo --gc --minify"

  [build.environment]
    HUGO_VERSION = "0.118.2"

[context.production.environment]
  HUGO_ENV           = "production"
  HUGO_ENABLEGITINFO = "true"

[context.split1]
  command = "npm run bundle && hugo --gc --minify --enableGitInfo"

  [context.split1.environment]
    HUGO_ENV = "production"

[context.deploy-preview]
<<<<<<< HEAD
  command = "npm run bundle && hugo --gc --minify --buildFuture -b $DEPLOY_PRIME_URL/experts/"

[context.branch-deploy]
  command = "npm run bundle && hugo --gc --minify -b $DEPLOY_PRIME_URL/experts/"
=======
  command = "npm run bundle && hugo --gc --minify --buildFuture -b $DEPLOY_PRIME_URL"

[context.branch-deploy]
  command = "npm run bundle && hugo --gc --minify -b $DEPLOY_PRIME_URL"
>>>>>>> cfb3d018

[context.next.environment]
  HUGO_ENABLEGITINFO = "true"

<<<<<<< HEAD
# Ensure redirect from mobb.ninja to cloud.redhat.com/experts (/docs first to prevent unnecessary double redirects)
[[redirects]]
from = "https://mobb.ninja/docs/*"
to = "https://cloud.redhat.com/experts/:splat"
status = 301

[[redirects]]
from = "http://mobb.ninja/docs/*"
to = "https://cloud.redhat.com/experts/:splat"
status = 301

[[redirects]]
from = "https://mobb.ninja/*"
to = "https://cloud.redhat.com/experts/:splat"
status = 301

[[redirects]]
from = "http://mobb.ninja/*"
to = "https://cloud.redhat.com/experts/:splat"
status = 301

# Ensure redirect from / to /experts/ if user doesn't land on redhat.com domain
[[redirects]]
from = "/"
to = "/experts/"
status = 301

# Ensure redirect from /docs/ to /experts/ to preserve previous links continue to function
[[redirects]]
from = "/docs/*"
to = "/experts/:splat"
status = 301

[[redirects]]
from = "/experts/rosa/prereq-list/"
to = "https://docs.openshift.com/rosa/rosa_tutorials/rosa-mobb-prerequisites-tutorial.html"
status = 301
force = true
=======
[[redirects]]
from = "/docs/rosa/prereq-list/"
to = "https://docs.openshift.com/rosa/rosa_tutorials/rosa-mobb-prerequisites-tutorial.html"
status = 301
force = true
>>>>>>> cfb3d018
<|MERGE_RESOLUTION|>--- conflicted
+++ resolved
@@ -16,22 +16,14 @@
     HUGO_ENV = "production"
 
 [context.deploy-preview]
-<<<<<<< HEAD
   command = "npm run bundle && hugo --gc --minify --buildFuture -b $DEPLOY_PRIME_URL/experts/"
 
 [context.branch-deploy]
   command = "npm run bundle && hugo --gc --minify -b $DEPLOY_PRIME_URL/experts/"
-=======
-  command = "npm run bundle && hugo --gc --minify --buildFuture -b $DEPLOY_PRIME_URL"
-
-[context.branch-deploy]
-  command = "npm run bundle && hugo --gc --minify -b $DEPLOY_PRIME_URL"
->>>>>>> cfb3d018
 
 [context.next.environment]
   HUGO_ENABLEGITINFO = "true"
 
-<<<<<<< HEAD
 # Ensure redirect from mobb.ninja to cloud.redhat.com/experts (/docs first to prevent unnecessary double redirects)
 [[redirects]]
 from = "https://mobb.ninja/docs/*"
@@ -69,11 +61,4 @@
 from = "/experts/rosa/prereq-list/"
 to = "https://docs.openshift.com/rosa/rosa_tutorials/rosa-mobb-prerequisites-tutorial.html"
 status = 301
-force = true
-=======
-[[redirects]]
-from = "/docs/rosa/prereq-list/"
-to = "https://docs.openshift.com/rosa/rosa_tutorials/rosa-mobb-prerequisites-tutorial.html"
-status = 301
-force = true
->>>>>>> cfb3d018
+force = true