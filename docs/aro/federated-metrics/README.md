# Federating System and User metrics to Azure Files in Azure RedHat OpenShift

**Paul Czarkowski**

*06/04/2021*

By default Azure RedHat OpenShift (ARO) stores metrics in Ephemeral volumes, and its advised that users do not change this setting. However its not unreasonable to expect that metrics should be persisted for a set amount of time.

This guide shows how to set up Thanos to federate both System and User Workload Metrics to a Thanos gateway that stores the metrics in Azure Files and makes them available via a Grafana instance (managed by the Grafana Operator).

> ToDo - Add Authorization in front of Thanos APIs

## Pre-Prequsites

1. An ARO cluster

1. Set some environment variables to use throughout to suit your environment

    > **Note: AZR_STORAGE_ACCOUNT_NAME must be unique**

    ```bash
    export AZR_RESOURCE_LOCATION=eastus
    export AZR_RESOURCE_GROUP=openshift
    export AZR_STORAGE_ACCOUNT_NAME=arofederatedmetrics
    export CLUSTER_NAME=openshift
    export NAMESPACE=aro-thanos-af
    ```

1. Set some environment variables to use throughout

    > **Note: AZR_STORAGE_ACCOUNT_NAME must be unique**

    ```bash
    export AZR_RESOURCE_LOCATION=eastus
    export AZR_RESOURCE_GROUP=openshift
    export AZR_STORAGE_ACCOUNT_NAME=arofederatedmetrics
    export NAMESPACE=aro-thanos-af
    ```

## Azure Preperation

1. Create an Azure storage account

    > modify the arguments to suit your environment

    ```bash
    az storage account create \
      --name $AZR_STORAGE_ACCOUNT_NAME \
      --resource-group $AZR_RESOURCE_GROUP \
      --location $AZR_RESOURCE_LOCATION \
      --sku Standard_RAGRS \
      --kind StorageV2
    ```

1. Get the account key and update the secret in `thanos-store-credentials.yaml`

    ```bash
    AZR_STORAGE_KEY=$(az storage account keys list -g $AZR_RESOURCE_GROUP \
      -n $AZR_STORAGE_ACCOUNT_NAME --query "[0].value" -o tsv)
<<<<<<< HEAD
    ```

1. Create a namespace to use

    ```bash
    oc new-project $NAMESPACE
    ```

1. Add the MOBB chart repository to your Helm

    ```bash
    helm repo add mobb https://rh-mobb.github.io/helm-charts/
    ```

1. Update your repositories

    ```bash
    helm repo update
    ```

1. Use the `mobb/operatorhub` chart to deploy the grafana operator

    ```bash
    helm upgrade -n $NAMESPACE $NAMESPACE-operators \
      mobb/operatorhub --version 0.1.1 --install \
      --values ./files/grafana-operator.yaml
      --values https://raw.githubusercontent.com/rh-mobb/helm-charts/main/charts/aro-thanos-af/files/grafana-operator.yaml
    ```

1. Use the `mobb/operatorhub` chart to deploy the resource-locker operator

    **> Note: Skip this if you already have the resource-locker operator installed, or if you do not plan to use User Workload Metrics**

    ```bash
    helm upgrade -n resource-locker-operator resource-locker-operator \
      mobb/operatorhub --version 0.1.1 --create-namespace --install \
      --values https://raw.githubusercontent.com/rh-mobb/helm-charts/main/charts/aro-thanos-af/files/resourcelocker-operator.yaml
    ```

1. Deploy ARO Thanos Azure Files Helm Chart (mobb/aro-thanos-af)

    **> Note: `enableUserWorkloadMetrics=true` will overwrite configs for cluster and userworkload metrics, remove it from the helm command below if you already have custom settings.  The Addendum at the end of this doc will explain the changes you'll need to make instead.**

    ```bash
helm upgrade -n $NAMESPACE aro-thanos-af
  --install mobb/aro-thanos-af --version 0.2.0 \
  --set "aro.storageAccount=$AZR_STORAGE_ACCOUNT_NAME" \
  --set "aro.storageAccountKey=$AZR_STORAGE_KEY" \
  --set "aro.storageContainer=$CLUSTER_NAME" \
  --set "enableUserWorkloadMetrics=true"
    ```

## Validate Grafana is installed and seeing metrics from Azure Files

1. get the Route URL for Grafana (remember its https) and login using username `root` and the password you updated to (or the default of `secret`).

    ```bash
    oc -n $NAMESPACE get route grafana-route
    ```

1. Once logged in go to **Dashboards->Manage** and expand the **thanos-receiver** group and you should see the cluster metrics dashboards.  Click on the **Use Method / Cluster** Dashboard and you should see metrics.  \o/.

    > **Note:   If it complains about a missing datasource run the following: `oc annotate -n $NAMESPACE grafanadatasource aro-thanos-af-prometheus "retry=1"`**

    ![screenshot of grafana with federated cluster metrics](./grafana-metrics.png)

## Cleanup

1. Uninstall the `aro-thanos-af` chart

    ```bash
    helm delete -n $NAMESPACE aro-thanos-af
    ```

1. Uninstall the `federated-metrics-operators` chart

    ```bash
    helm delete -n $NAMESPACE federated-metrics-operators
    ```

1. Delete the `aro-thanos-af` namespace

    ```bash
    oc delete namespace $NAMESPACE
    ```

1. Delete the storage account

    ```bash
az storage account delete \
  --name $AZR_STORAGE_ACCOUNT_NAME \
  --resource-group $AZR_RESOURCE_GROUP
    ```

## Addendum

### Enabling User Workload Monitoring
=======
    ```

1. Create a namespace to use

    ```bash
    oc new-project $NAMESPACE
    ```

1. Add the MOBB chart repository to your Helm

    ```bash
    helm repo add mobb https://rh-mobb.github.io/helm-charts/
    ```

1. Update your repositories

    ```bash
    helm repo update
    ```

1. Use the `mobb/operatorhub` chart to deploy the needed operators

    ```bash
    helm upgrade -n $NAMESPACE federated-metrics-operators \
      mobb/operatorhub --version 0.1.0 --install \
      --values https://raw.githubusercontent.com/rh-mobb/helm-charts/main/charts/aro-thanos-af/files/operatorhub.yaml
    ```

1. wait until both `community-operators` and `grafana-operator-controller-mananger` pods are running:

    ```bash
    oc get pods -n $NAMESPACE
    ```

    ```
NAME                                                   READY   STATUS    RESTARTS   AGE
community-operators-6ql9s                              1/1     Running   0          87s
grafana-operator-controller-manager-76dbc474b6-nhh97   2/2     Running   0          71s
    ```

1. Deploy ROSA Thanos S3 Helm Chart (mobb/aro-thanos-af)

    ```bash
helm upgrade -n $NAMESPACE aro-thanos-af --install mobb/aro-thanos-af \
  --set "aro.storageAccount=$AZR_STORAGE_ACCOUNT_NAME" \
  --set "aro.storageAccountKey=$AZR_STORAGE_KEY" \
  --set "aro.storageContainer=$CLUSTER_NAME"
    ```
>>>>>>> 4feb545d

## Enabling User Workload Monitoring

> See [docs](https://docs.openshift.com/container-platform/4.7/monitoring/enabling-monitoring-for-user-defined-projects.html) for more indepth details.

1. Check the cluster-monitoring-config ConfigMap object

    ```bash
    oc -n openshift-monitoring get configmap cluster-monitoring-config -o yaml
    ```

1. Enable User Workload Monitoring by doing one of the following

    **If the `data.config.yaml` is not `{}` you should edit it and add the `enableUserWorkload: true` line manually.**

    ```bash
    oc -n openshift-monitoring edit configmap cluster-monitoring-config
    ```

    **Otherwise if its `{}` then you can run the following command safely.**

    ```bash
    oc patch configmap cluster-monitoring-config -n openshift-monitoring \
       -p='{"data":{"config.yaml": "enableUserWorkload: true\n"}}'
    ```

1. Check that the User workload monitoring is starting up

    ```bash
    oc -n openshift-user-workload-monitoring get pods
    ```

1. Append remoteWrite settings to the user-workload-monitoring config to forward user workload metrics to Thanos.

    **Check if the User Workload Config Map exists:**

    ```bash
    oc -n openshift-user-workload-monitoring get \
      configmaps user-workload-monitoring-config
    ```

    **If the config doesn't exist run:**

    ```bash
cat << EOF | kubectl apply -f -
apiVersion: v1
kind: ConfigMap
metadata:
  name: user-workload-monitoring-config
  namespace: openshift-user-workload-monitoring
data:
  config.yaml: |
    kubernetes:
      remoteWrite:
        - url: "http://thanos-receive.$NAMESPACE.svc.cluster.local:9091/api/v1/receive"
EOF
    ```

    **Otherwise update it with the following:**

    ```bash
    oc -n openshift-user-workload-monitoring edit \
      configmaps user-workload-monitoring-config
    ```

    ```yaml
      data:
        config.yaml: |
          ...
          prometheus:
          ...
            remoteWrite:
              - url: "http://thanos-receive.thanos-receiver.svc.cluster.local:9091/api/v1/receive"
<<<<<<< HEAD
=======
    ```

## Validate Grafana is installed and seeing metrics from Azure Files

1. get the Route URL for Grafana (remember its https) and login using username `root` and the password you updated to (or the default of `secret`).

    ```bash
    oc -n $NAMESPACE get route grafana-route
    ```

1. Once logged in go to **Dashboards->Manage** and expand the **thanos-receiver** group and you should see the cluster metrics dashboards.  Click on the **Use Method / Cluster** Dashboard and you should see metrics.  \o/.

![screenshot of grafana with federated cluster metrics](./grafana-metrics.png)

> **Note:   If it complains about a missing datasource run the following: `oc annotate -n $NAMESPACE grafanadatasource aro-thanos-af-prometheus "retry=1"`**

## Cleanup

1. Uninstall the `rosa-thanos-af` chart

    ```bash
    helm delete -n $NAMESPACE rosa-thanos-af
    ```

1. Uninstall the `federated-metrics-operators` chart

    ```bash
    helm delete -n $NAMESPACE federated-metrics-operators
    ```

1. Delete the `rosa-thanos-af` namespace

    ```bash
    oc delete namespace $NAMESPACE
    ```

1. Delete the storage account

    ```bash
az storage account delete \
  --name $AZR_STORAGE_ACCOUNT_NAME \
  --resource-group $AZR_RESOURCE_GROUP
>>>>>>> 4feb545d
    ```<|MERGE_RESOLUTION|>--- conflicted
+++ resolved
@@ -57,7 +57,6 @@
     ```bash
     AZR_STORAGE_KEY=$(az storage account keys list -g $AZR_RESOURCE_GROUP \
       -n $AZR_STORAGE_ACCOUNT_NAME --query "[0].value" -o tsv)
-<<<<<<< HEAD
     ```
 
 1. Create a namespace to use
@@ -155,58 +154,6 @@
 ## Addendum
 
 ### Enabling User Workload Monitoring
-=======
-    ```
-
-1. Create a namespace to use
-
-    ```bash
-    oc new-project $NAMESPACE
-    ```
-
-1. Add the MOBB chart repository to your Helm
-
-    ```bash
-    helm repo add mobb https://rh-mobb.github.io/helm-charts/
-    ```
-
-1. Update your repositories
-
-    ```bash
-    helm repo update
-    ```
-
-1. Use the `mobb/operatorhub` chart to deploy the needed operators
-
-    ```bash
-    helm upgrade -n $NAMESPACE federated-metrics-operators \
-      mobb/operatorhub --version 0.1.0 --install \
-      --values https://raw.githubusercontent.com/rh-mobb/helm-charts/main/charts/aro-thanos-af/files/operatorhub.yaml
-    ```
-
-1. wait until both `community-operators` and `grafana-operator-controller-mananger` pods are running:
-
-    ```bash
-    oc get pods -n $NAMESPACE
-    ```
-
-    ```
-NAME                                                   READY   STATUS    RESTARTS   AGE
-community-operators-6ql9s                              1/1     Running   0          87s
-grafana-operator-controller-manager-76dbc474b6-nhh97   2/2     Running   0          71s
-    ```
-
-1. Deploy ROSA Thanos S3 Helm Chart (mobb/aro-thanos-af)
-
-    ```bash
-helm upgrade -n $NAMESPACE aro-thanos-af --install mobb/aro-thanos-af \
-  --set "aro.storageAccount=$AZR_STORAGE_ACCOUNT_NAME" \
-  --set "aro.storageAccountKey=$AZR_STORAGE_KEY" \
-  --set "aro.storageContainer=$CLUSTER_NAME"
-    ```
->>>>>>> 4feb545d
-
-## Enabling User Workload Monitoring
 
 > See [docs](https://docs.openshift.com/container-platform/4.7/monitoring/enabling-monitoring-for-user-defined-projects.html) for more indepth details.
 
@@ -278,49 +225,4 @@
           ...
             remoteWrite:
               - url: "http://thanos-receive.thanos-receiver.svc.cluster.local:9091/api/v1/receive"
-<<<<<<< HEAD
-=======
-    ```
-
-## Validate Grafana is installed and seeing metrics from Azure Files
-
-1. get the Route URL for Grafana (remember its https) and login using username `root` and the password you updated to (or the default of `secret`).
-
-    ```bash
-    oc -n $NAMESPACE get route grafana-route
-    ```
-
-1. Once logged in go to **Dashboards->Manage** and expand the **thanos-receiver** group and you should see the cluster metrics dashboards.  Click on the **Use Method / Cluster** Dashboard and you should see metrics.  \o/.
-
-![screenshot of grafana with federated cluster metrics](./grafana-metrics.png)
-
-> **Note:   If it complains about a missing datasource run the following: `oc annotate -n $NAMESPACE grafanadatasource aro-thanos-af-prometheus "retry=1"`**
-
-## Cleanup
-
-1. Uninstall the `rosa-thanos-af` chart
-
-    ```bash
-    helm delete -n $NAMESPACE rosa-thanos-af
-    ```
-
-1. Uninstall the `federated-metrics-operators` chart
-
-    ```bash
-    helm delete -n $NAMESPACE federated-metrics-operators
-    ```
-
-1. Delete the `rosa-thanos-af` namespace
-
-    ```bash
-    oc delete namespace $NAMESPACE
-    ```
-
-1. Delete the storage account
-
-    ```bash
-az storage account delete \
-  --name $AZR_STORAGE_ACCOUNT_NAME \
-  --resource-group $AZR_RESOURCE_GROUP
->>>>>>> 4feb545d
     ```