# Documentation from the MOBB/MOST team

## Quickstarts / Getting Started

* [Red Hat OpenShift on AWS (ROSA)](./docs/quickstart-rosa.md)
* [Azure Red Hat OpenShift (ARO)](./docs/quickstart-aro.md)

## Advanced Managed OpenShift

### ROSA

* [Deploying ROSA in Private Link mode](./docs/rosa/private-link)
  * [Add Public Ingress to Private Link Cluster](./docs/rosa/private-link/public-ingress)
* [Deploying ROSA in STS mode](./docs/rosa/sts)
* [Deploying ROSA in STS mode with Private Link](./docs/rosa/sts-with-private-link)
* [Deploying ROSA in STS mode with custom KMS Key](./docs/rosa/kms)
* [Installing the AWS Load Balancer Controller (ALB) on ROSA](./docs/rosa/alb-sts)
* [Adding AWS WAF in front of ROSA / OSD](./docs/aws/waf)
* [Use AWS Secrets CSI with ROSA in STS mode](./docs/rosa/aws-secrets-manager-csi)
* [Use AWS CloudWatch Agent to push prometheus metrics to AWS CloudWatch](./docs/rosa/metrics-to-cloudwatch-agent)
* [Federating ROSA metrics to Prometheus with customer alerting](./docs/rosa/federated-metrics-prometheus)
* [Configuring Alerts for User Workloads in ROSA 4.9.x](./docs/rosa/custom-alertmanager)
* [Using Amazon Web Services Elastic File System (EFS) on ROSA](./docs/rosa/aws-efs-operator-on-rosa)
* [Using the AWS EFS CSI Driver Operator on ROSA 4.10.x](./docs/rosa/aws-efs-csi-operator-sts)
* [Configuring a ROSA cluster to pull images from AWS Elastic Container Registry (ECR)](./docs/rosa/ecr)
* [Configuring a ROSA cluster to use ECR secret operator](./docs/rosa/ecr-secret-operator)
* [Deploy and use the AWS Kubernetes Controller S3 controller](./docs/rosa/ack)

### ARO

* [Deploying private ARO Cluster with Jump Host access](./docs/aro/private-cluster)
    * [Using the Egressip Ipam Operator with a Private ARO Cluster](./docs/aro/egress-ipam-operator)
* [Considerations for Disaster Recovery with ARO](./docs/aro/disaster-recovery)
* [Getting Started with the Azure Key Vault CSI Driver](./docs/aro/key-vault-csi)
* [Deploy and use the Azure Service Operator (ASO)](./docs/aro/azure-service-operator)
* [Create an additional Ingress Controller for ARO](./docs/aro/additional-ingress-controller)
* [Configure the Managed Upgrade Operator](./docs/aro/managed-upgrade-operator)
* [Configure ARO with Azure NetApp Trident Operator](./docs/aro/trident)
<<<<<<< HEAD
* [IBM Cloud Paks for Data Operator Setup](./docs/aro/ibm-cloud-paks-for-data)
=======
* [Install ARO with Custom Domain using LetsEncrypt with cert manager](./docs/aro/cert-manager)
>>>>>>> 7f1cc4a7

### GCP
* [Deploy OSD in GCP using Pre-Existent VPC and Subnets](./docs/gcp/osd_preexisting_vpc.md)
* [Using Filestore with OpenShift Dedicated in GCP](./docs/gcp/filestore.md)

## Advanced Cluster Manager (ACM)

* [Deploy ACM Observability to a ROSA cluster](./docs/acm/observability/rosa)

## Observability

* [Configuring Alerts for User Workloads in ROSA 4.9.x](./docs/rosa/custom-alertmanager)
* [Federating ROSA metrics to S3](./docs/rosa/federated-metrics)
* [Federating ROSA metrics to Prometheus with customer alerting](./docs/rosa/federated-metrics-prometheus)
* [Federating ROSA metrics to AWS Prometheus](./docs/rosa/cluster-metrics-to-aws-prometheus)
* [Federating ARO metrics to Azure Files](./docs/aro/federated-metrics)
* [Sending ARO cluster logs to Azure Log Analytics](./docs/aro/clf-to-azure)
* [Use AWS CloudWatch Agent to push prometheus metrics to AWS CloudWatch](./docs/rosa/metrics-to-cloudwatch-agent)

## Security

### Kubernetes Secret Store CSI Driver

* [Just the CSI itself](./docs/security/secrets-store-csi)
    * [+ HashiCorp CSI](./docs/security/secrets-store-csi/hashicorp-vault)
    * [+ AWS Secrets CSI with ROSA in STS mode](./docs/rosa/aws-secrets-manager-csi)
    * [+ Azure Key Vault CSI Driver](./docs/security/secrets-store-csi/azure-key-vault)

### Configure Identity provider
* [OpenShift - Configuring Identity Providers](./docs/idp/README.md)

## Applications

* [Deploying Astronomer to OpenShift](./docs/aro/astronomer/)
* [Deploying 3scale API Management to ROSA/OSD](./docs/app-services/3scale)


## Operations - DevOps/GitOps

* [Demonstrating GitOps - ArgoCD](./docs/demos/gitops/)
* [Migrate Kubernetes Applications with Konveyer Crane](./docs/demos/crane/)

## Fixes / Workarounds

**Here be dragons - use at your own risk**

* [Fix Cluster Logging Operator Addon for ROSA STS Clusters](./docs/rosa/sts-cluster-logging-addon)<|MERGE_RESOLUTION|>--- conflicted
+++ resolved
@@ -36,11 +36,8 @@
 * [Create an additional Ingress Controller for ARO](./docs/aro/additional-ingress-controller)
 * [Configure the Managed Upgrade Operator](./docs/aro/managed-upgrade-operator)
 * [Configure ARO with Azure NetApp Trident Operator](./docs/aro/trident)
-<<<<<<< HEAD
 * [IBM Cloud Paks for Data Operator Setup](./docs/aro/ibm-cloud-paks-for-data)
-=======
 * [Install ARO with Custom Domain using LetsEncrypt with cert manager](./docs/aro/cert-manager)
->>>>>>> 7f1cc4a7
 
 ### GCP
 * [Deploy OSD in GCP using Pre-Existent VPC and Subnets](./docs/gcp/osd_preexisting_vpc.md)
