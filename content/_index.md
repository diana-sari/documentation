--- conflicted
+++ resolved
@@ -128,10 +128,7 @@
 * [Creating Images using Stable Diffusion on Red Hat OpenShift AI on ROSA cluster with GPU enabled](/experts/rhoai/rosa-gpu)
 * [Creating RAG Chatbot using TinyLlama and LangChain APIs on Red Hat OpenShift AI on ARO cluster](/experts/rhoai/aro-rag)
 * [Building LLM Cost and Performance Dashboard with Red Hat OpenShift AI on ROSA and Amazon Bedrock](/experts/rhoai/rosa-bedrock)
-<<<<<<< HEAD
 * [Creating Agentic AI to deploy ARO cluster using Terraform with Red Hat OpenShift AI on ROSA and Amazon Bedrock](/experts/rhoai/rosa-agentic)
-=======
->>>>>>> 1c6ef701
 
 ### Data Science on Jupyter Notebook on OpenShift
 
